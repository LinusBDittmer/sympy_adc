--- conflicted
+++ resolved
@@ -270,18 +270,11 @@
                                             key=sort_idx_canonical))
 
     def make_real(self):
-<<<<<<< HEAD
-        """Makes the expression real by removing all 'c' in tensor names.
-           This only renames the tensor, but there might be more to simplify
-           by swapping bra/ket.
-           """
-=======
         """
         Represent the expression in a real orbital basis.
         - names of complex conjugate t-amplitudes, for instance t1cc -> t1
         - adds bra-ket-symmetry to the fock matrix and the ERI.
         """
->>>>>>> c2a40b80
         # need to have the option return_sympy at lower levels, because
         # this function may be called upon instantiation
 
@@ -1996,15 +1989,11 @@
                 )
             elif name == "v":  # ERI in chemist notation
                 return ("aaaa", "aabb", "bbaa", "bbbb")
-<<<<<<< HEAD
             elif name == "U":  # Rotation tensor
                 return ("aa", "bb")
             elif name == "f":  # Fock matrix
                 return ("aa", "bb")
-        elif t == "delta":
-=======
         elif isinstance(obj, KroneckerDelta):  # delta
->>>>>>> c2a40b80
             # spins have to be equal
             return ("aa", "bb")
         elif isinstance(obj, FermionicOperator):  # create / annihilate
@@ -2119,18 +2108,10 @@
             return self.__str__()
 
         # Only For Tensors!
-<<<<<<< HEAD
-        tensor = self.base
-        if o_type in ['antisymtensor', 'symtensor']:  # t/ADC-amplitudes etc.
-            kwargs = {'upper': tensor.upper, 'lower': tensor.lower}
-        elif o_type in ['nonsymtensor']:  # orb energy + some special itmds
-            kwargs = {'lower': tensor.indices}
-=======
         if isinstance(obj, AntiSymmetricTensor):  # amplitudes, ERI, fock, ...
             kwargs = {'upper': obj.upper, 'lower': obj.lower}
         elif isinstance(obj, NonSymmetricTensor):  # orb energy + some itmds
             kwargs = {'lower': obj.indices}
->>>>>>> c2a40b80
         return tensor_string(**kwargs)
 
 
