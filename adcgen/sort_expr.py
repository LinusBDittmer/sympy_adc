from . import expr_container as e
from .misc import Inputerror
from .indices import get_symbols, sort_idx_canonical
from .logger import log

def by_delta_types(expr: e.Expr) -> dict[tuple[str], e.Expr]:
    """Sort the terms in an expression according to their space and spin."""
    expr = expr.expand()
    if not isinstance(expr, e.Expr):
        expr = e.Expr(expr)
    ret = {}
    for term in expr.terms:
        d_blocks = []
        for delta in term.deltas:
            spin = delta.spin
            if all(c == "n" for c in spin):  # no indices with spin
                block = delta.space
            else:
                block = f"{delta.space}_{spin}"
            d_blocks.extend(block for _ in range(delta.exponent))
        d_blocks = tuple(sorted(d_blocks))
        if not d_blocks:
            d_blocks = ('none',)
        if d_blocks not in ret:
            ret[d_blocks] = e.Expr(0, **term.assumptions)
        ret[d_blocks] += term
    return ret


def by_delta_indices(expr: e.Expr) -> dict[tuple[str], e.Expr]:
    """
    Sort the terms in an expression according to the names of indices on the
    KroneckerDeltas in each term.
    """
    from .indices import extract_names
    expr = expr.expand()
    if not isinstance(expr, e.Expr):
        expr = e.Expr(expr)
    ret = {}
    for term in expr.terms:
        d_idx = tuple(sorted(
            ["".join(extract_names(o.idx)) for o in term.deltas
             for _ in range(o.exponent)]
        ))
        if not d_idx:
            d_idx = ('none',)
        if d_idx not in ret:
            ret[d_idx] = e.Expr(0, **term.assumptions)
        ret[d_idx] += term
    return ret


def by_tensor_block(expr: e.Expr, t_name: str) -> dict[tuple[str], e.Expr]:
    """
    Sort the terms in an expression according to the blocks of a tensor.
    """

    if not isinstance(t_name, str):
        raise Inputerror("Tensor name must be provided as string.")
    expr = expr.expand()
    if not isinstance(expr, e.Expr):
        expr = e.Expr(expr)

    ret = {}
    for term in expr.terms:
        t_blocks = []
        for tensor in term.tensors:
            if tensor.name != t_name:
                continue
            spin = tensor.spin
            if all(c == "n" for c in spin):
                block = tensor.space
            else:
                block = f"{tensor.space}_{spin}"
            t_blocks.extend(block for _ in range(tensor.exponent))
        t_blocks = tuple(sorted(t_blocks))
        if not t_blocks:
            t_blocks = ("none",)
        if t_blocks not in ret:
            ret[t_blocks] = e.Expr(0, **term.assumptions)
        ret[t_blocks] += term
    return ret


def by_tensor_target_block(expr: e.Expr,
                           t_name: str) -> dict[tuple[str], e.Expr]:
    """
    Sort the terms in an expression according to the type of target indices on
    the specified tensor, e.g. f_cc Y_ij^ac, where i, j and a are target
    indices:
    -> if sorting according to the indices on Y: (oov,);
    if sorting acording to the indices on f: (none,).
    """

    if not isinstance(t_name, str):
        raise Inputerror("Tensor name must be provided as string.")
    expr = expr.expand()
    if not isinstance(expr, e.Expr):
        expr = e.Expr(expr)

    ret = {}
    for term in expr.terms:
        key = []
        target = term.target
        for tensor in term.tensors:
            if tensor.name == t_name:
                # indices are in canonical order
                tensor_target = [s for s in tensor.idx if s in target]
                if not tensor_target:  # no target indices on the tensor
                    key.append("none")
                    continue
                tensor_target_block = "".join(
                    s.space[0] for s in tensor_target
                )
                if any(s.spin for s in tensor_target):  # spin is defined
                    spin = "".join(s.spin if s.spin else "n"
                                   for s in tensor_target)
                    tensor_target_block += f"_{spin}"
                key.append(tensor_target_block)
        key = tuple(sorted(key))  # in case of multiple occurences
        if not key:  # did not find a single occurence of the tensor
            key = (f'no_{t_name}',)
        if key not in ret:
            ret[key] = 0
        ret[key] += term
    return ret


def by_tensor_target_indices(expr: e.Expr,
                             t_name: str) -> dict[tuple[str], e.Expr]:
    """
    Sort the terms in an expression according to the names of target indices on
    the specified tensor.
    """

    if not isinstance(t_name, str):
        raise Inputerror("Tensor name must be provided as string.")
    expr = expr.expand()
    if not isinstance(expr, e.Expr):
        expr = e.Expr(expr)

    ret = {}
    for term in expr.terms:
        key = []
        target = term.target
        for obj in term.tensors:
            if obj.name == t_name:
                # indices are in canonical order
                obj_target_idx = "".join(
                    [s.name for s in obj.idx if s in target]
                )
                if not obj_target_idx:
                    obj_target_idx = "none"
                key.append(obj_target_idx)
        key = tuple(sorted(key))  # in case the tensor occurs more than once
        if not key:  # tensor did not occur in the term
            key = (f"no_{t_name}",)
        if key not in ret:
            ret[key] = 0
        ret[key] += term
    return ret


def exploit_perm_sym(expr: e.Expr, target_indices: str = None,
<<<<<<< HEAD
                     bra_ket_sym: int = 0, strict_target_idx: bool = True) -> dict[tuple, e.Expr]:
    """Reduces the number of terms in an expression by exploiting its
       symmetry, i.e., splits the expression in sub expressions that
       are assigned to specific permutations. Applying those permutations
       to the sub expressions regenerates the full expression.
       To speed up this process the target indices can be provided as str,
       where a comma separates the bra and ket indices. In combination with the
       bra ket symmetry this reduces the amount of permutations
       the expression is probed for, e.g., the target indices ijab may either
       belong to a doubles vector with ij and ab antisym or to the
       ph/ph block of the secular matrix with ij-ab sym.
       """
=======
                     target_spin: str = None,
                     bra_ket_sym: int = 0) -> dict[tuple, e.Expr]:
    """
    Reduces the number of terms in an expression by exploiting the symmetry:
    by applying permutations of target indices it might be poossible to map
    terms onto each other reducing the overall number of terms.

    Parameters
    ----------
    expr : Expr
        The expression to probe for symmetry.
    target_indices : str, optional
        The names of target indices of the expression. Bra and ket indices
        should be separated by a ',' to lower the amount of permutations the
        expression has to be probed for, e.g., to differentiate 'ia,jb'
        from 'ij,ab'. If not provided, the function will try to determine the
        target indices automatically and probe for the complete symmetry found
        for these indices.
    bra_ket_sym : int, optional
        Defines the bra-ket symmetry of the result tensor of the expression.
        Only considered if the names of target indices are separated by a ','.

    Returns
    -------
    dict
        The remaining terms sorted by the found permutations.
        key: The permutations.
        value: The part of the expression to which the permutations have to be
               applied in order to recover the original expression.
    """
>>>>>>> c2a40b80
    from .sympy_objects import AntiSymmetricTensor
    from .eri_orbenergy import EriOrbenergy
    from .simplify import simplify
    from .reduce_expr import factor_eri_parts, factor_denom
    from itertools import chain
    from sympy import S
    from collections import defaultdict

    def simplify_terms_with_denom(sub_expr: e.Expr):
        factored = chain.from_iterable(
            factor_denom(sub_e) for sub_e in factor_eri_parts(sub_expr)
        )
        ret = e.Expr(0, **sub_expr.assumptions)
        for term in factored:
            ret += term.factor()
        return ret

    if not isinstance(expr, e.Expr):
        raise Inputerror("Expression needs to be provided as expr instance.")

    if expr.sympy.is_number:
        return {tuple(): expr}

    expr: e.Expr = expr.expand()
    terms: list[e.Term] = expr.terms

    # check that each term in the expr contains the same target indices
    ref_target = terms[0].target
    if not expr.provided_target_idx and \
            any(term.target != ref_target for term in terms) and strict_target_idx:
        raise Inputerror("Each term in the expression needs to contain the "
                         "same target indices.")

    # if target indices have been provided
    # -> check that they match with the found target indices
    if target_indices is not None:
        # split in upper/lower indices if possible
        if "," in target_indices:
            upper, lower = target_indices.split(",")
        else:
            if bra_ket_sym:
                raise Inputerror("Target indices need to be separated by a "
                                 "',' to indicate where to split them in "
                                 "upper and lower indices if the target tensor"
                                 "has bra-ket-symmetry.")
            upper, lower = target_indices, ""
        # treat the spin
        if target_spin is not None:
            if "," in target_spin:
                upper_spin, lower_spin = target_spin.split(",")
            else:
                upper_spin = target_spin[:len(upper)]
                lower_spin = target_spin[len(upper):]
            if len(upper) != len(upper_spin) or len(lower) != len(lower_spin):
                raise Inputerror(f"The target indices {target_indices} are "
                                 " not compatible with the provided spin "
                                 f"{target_spin}.")
        else:
            upper_spin, lower_spin = None, None

        upper = get_symbols(upper, upper_spin)
        lower = get_symbols(lower, lower_spin)
        sorted_provided_target = tuple(sorted(upper + lower,
                                              key=sort_idx_canonical))
        if sorted_provided_target != ref_target and strict_target_idx:
            raise Inputerror(f"The provided target indices {target_indices} "
                             "are not equal to the target indices found in "
                             f"the expr: {ref_target}.")
    else:  # just use the found target indices
        # if no target indices have been provided all indices are in upper
        # -> bra ket sym is irrelevant
        upper, lower = ref_target, tuple()
        bra_ket_sym = 0
    # build a tensor holding the target indices and determine its symmetry
    tensor = AntiSymmetricTensor('x', upper, lower, bra_ket_sym)
    symmetry = e.Expr(tensor).terms[0].symmetry()

    # prefilter the terms according to the contained objects (name, space, exp)
    # and if a denominator is present -> number and length of the brackets
    filtered_terms = defaultdict(list)
    has_denom: list[bool] = []
    for term_i, term in enumerate(terms):
        term = EriOrbenergy(term)
        has_denom.append(not term.denom.is_number)
        eri_descr: tuple[str] = tuple(sorted(
            o.description(include_target_idx=False)
            for o in term.eri.objects
        ))
        idx_space = "".join(sorted(
            s.space[0] + s.spin for s in term.eri.contracted
        ))
        key = (eri_descr, term.denom_description(), idx_space)
        filtered_terms[key].append(term_i)

    ret = {}
    removed_terms = set()
    for term_idx_list in filtered_terms.values():
        # term is unique -> nothing to compare with
        # can not map this term onto any other terms
        if len(term_idx_list) == 1:
            if tuple() not in ret:
                ret[tuple()] = 0
            ret[tuple()] += terms[term_idx_list[0]]
            continue

        # decide which function to use for comparing the terms
        terms_have_denom = has_denom[term_idx_list[0]]
        assert all(terms_have_denom == has_denom[term_i]
                   for term_i in term_idx_list)
        if terms_have_denom:
            simplify_terms = simplify_terms_with_denom
        else:
            simplify_terms = simplify

        # first loop over terms!!
        # Otherwise it is not garuanteed that all matches for a term can
        # be found: consider 4 terms with ia, ja, ib and jb
        # we want to find: P_ab, P_ij and P_ijP_ab for ia (or any other term)
        # if we first loop over perms, e.g., P_ab we may find
        # ia -> ib, ja -> jb for instance.
        #  -> we will not be able to find the full symmetry of the terms
        for term_i in term_idx_list:
            if term_i in removed_terms:
                continue
            term: e.Expr = terms[term_i]
            found_sym = []
            for perms, factor in symmetry.items():
                # apply the permutations to the current term
                perm_term = term.permute(*perms)
                # permutations are not valid for the current term
                if perm_term.sympy is S.Zero and term.sympy is not S.Zero:
                    continue
                # check if the permutations did change the term
                # if the term is still the same (up to the sign) continue
                # thereby only looking for the desired symmetry
                if factor == -1:
                    # looking for antisym: P_pq X = - X -> P_pq X + X = 0?
                    if perm_term.sympy + term.sympy is S.Zero:
                        continue
                elif factor == 1:
                    # looking for sym: P_pq X = + X -> P_pq X - X = 0?
                    if perm_term.sympy - term.sympy is S.Zero:
                        continue
                else:
                    raise ValueError(f"Invalid sym factor {factor}.")
                # perm term != term -> compare to other terms
                for other_term_i in term_idx_list:
                    if term_i == other_term_i or other_term_i in removed_terms:
                        continue
                    # compare the terms: again only look for the desired
                    # symmetry
                    if factor == -1:
                        # looking for antisymmetry: X - X'
                        # P_pq X + (-X') = 0   | P_pq X = +X'
                        simplified = (
                            simplify_terms(perm_term + terms[other_term_i])
                        )
                    else:  # factor == 1
                        # looking for symmetry: X + (X')
                        # P_pq X - X' = 0  | P_pq X = +X'
                        simplified = (
                            simplify_terms(perm_term - terms[other_term_i])
                        )
                    # could not map the terms onto each other
                    if simplified.sympy is not S.Zero:
                        continue
                    # mapped the terms onto each other
                    removed_terms.add(other_term_i)
                    found_sym.append((perms, factor))
                    break
            # use the found symmetry as dict key
            found_sym = tuple(found_sym)

            if found_sym not in ret:
                ret[found_sym] = 0
            ret[found_sym] += term
    return ret<|MERGE_RESOLUTION|>--- conflicted
+++ resolved
@@ -161,23 +161,8 @@
     return ret
 
 
-def exploit_perm_sym(expr: e.Expr, target_indices: str = None,
-<<<<<<< HEAD
+def exploit_perm_sym(expr: e.Expr, target_indices: str = None, target_spin: str = None,
                      bra_ket_sym: int = 0, strict_target_idx: bool = True) -> dict[tuple, e.Expr]:
-    """Reduces the number of terms in an expression by exploiting its
-       symmetry, i.e., splits the expression in sub expressions that
-       are assigned to specific permutations. Applying those permutations
-       to the sub expressions regenerates the full expression.
-       To speed up this process the target indices can be provided as str,
-       where a comma separates the bra and ket indices. In combination with the
-       bra ket symmetry this reduces the amount of permutations
-       the expression is probed for, e.g., the target indices ijab may either
-       belong to a doubles vector with ij and ab antisym or to the
-       ph/ph block of the secular matrix with ij-ab sym.
-       """
-=======
-                     target_spin: str = None,
-                     bra_ket_sym: int = 0) -> dict[tuple, e.Expr]:
     """
     Reduces the number of terms in an expression by exploiting the symmetry:
     by applying permutations of target indices it might be poossible to map
@@ -206,7 +191,6 @@
         value: The part of the expression to which the permutations have to be
                applied in order to recover the original expression.
     """
->>>>>>> c2a40b80
     from .sympy_objects import AntiSymmetricTensor
     from .eri_orbenergy import EriOrbenergy
     from .simplify import simplify
