--- conflicted
+++ resolved
@@ -1,11 +1,7 @@
 from .misc import Inputerror
 from . import expr_container as e
-<<<<<<< HEAD
-from .sympy_objects import SymmetricTensor
 from .logger import log
-=======
 from .sympy_objects import SymmetricTensor, SymbolicTensor
->>>>>>> c2a40b80
 from sympy import Pow, S, Mul, Basic
 
 
