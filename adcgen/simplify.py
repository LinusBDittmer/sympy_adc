from .indices import (get_symbols, order_substitutions, Index,
                      get_lowest_avail_indices, minimize_tensor_indices, Indices)
from .misc import Inputerror
from .sympy_objects import (
    KroneckerDelta, Amplitude, AntiSymmetricTensor, NonSymmetricTensor
)
from . import expr_container as e
from .logger import log

from sympy import Add, Pow, S, sqrt, Rational
from collections import Counter, defaultdict


def filter_tensor(expr, t_strings: list[str], strict: str = 'low',
                  ignore_amplitudes: bool = True) -> e.Expr:
    """
    Filter an expression keeping only terms that contain the desired tensors.

    Parameters
    ----------
    t_strings : list[str]
        List containing the desired tensor names.
    struct : str, optional
        3 possible options:
        - 'high': return all terms that ONLY contain the desired tensors the
                  requested amount of times, e.g., ['V', 'V'] returns only
                  terms that contain not other tensors than 'V*V'
                  Setting ignore_amplitudes, ignores all not requested
                  t and ADC ampltiudes amplitudes.
        - 'medium': return all terms that contain the desired tensors the
                    requested amount, but other tensors may additionally be
                    present in the term. E.g. ['V', 'V'] also returns terms
                    that contain 'V*V*x', where x may be any amount of
                    arbitrary other tensors.
        - 'low': return all terms that contain all of the requested tensors,
                 e.g., ['V', 'V'] returns all terms that contain 'V' at least
                 once.

    Returns
    Expr
        The filtered expression.
    """

    def check_term(term):
        available = [o.name for o in term.tensors for _ in range(o.exponent)]
        # True if all requested tensors are in the term
        if strict == 'low':
            return all(t in available for t in set(t_strings))
        # True if all requested Tensors occure the correct amount of times
        elif strict == 'medium':
            available = Counter(available)
            desired = Counter(t_strings)
            return desired.items() <= available.items()
        # True if only the requested Tensors are in the term in the correct
        # amount
        elif strict == 'high':
            if ignore_amplitudes:
                requested_amplitudes = [
                    name for name in t_strings if name[0] in ['X', 'Y'] or
                    (name[0] == 't' and name[1:].replace('c', '').isnumeric())
                ]
                ignored_amplitudes = {name for name in available
                                      if name[0] in ['t', 'X', 'Y'] and
                                      name not in requested_amplitudes}
                available = Counter([t for t in available
                                     if t not in ignored_amplitudes])
            else:
                available = Counter(available)
            desired = Counter(t_strings)
            return desired == available

    if not all(isinstance(t, str) for t in t_strings):
        raise Inputerror("Tensor names need to be provided as str.")
    if strict not in ['low', 'medium', 'high']:
        raise Inputerror(f"{strict} is not a valid option for strict. Valid"
                         "options are 'low', 'medium' or 'high'.")

    expr = expr.expand()
    if not isinstance(expr, e.Expr):
        expr = e.Expr(expr)

    filtered = Add(*[term.sympy for term in expr.terms if check_term(term)])
    return e.Expr(filtered, **expr.assumptions)


def find_compatible_terms(terms: list[e.Term]) -> dict:
    """
    Determines the substitutions of contracted needed to map terms onto each
    other.

    Parameters
    ----------
    terms: list[Term]
        The list of terms to compare and map onto each other.

    Returns
    -------
    dict
        Nested dictionary containing the indices of terms and the substitution
        dict to map the terms onto each other, e.g., the substitutions to
        map term j onto term i are stored as
        {i: {j: substitutions}}.
        If it was not possible to find a match for term_i, the inner dictionary
        will be empty {i: {}}.
    """
    from itertools import product, combinations

    def compare_terms(pattern: dict, other_pattern: dict, target: tuple,
                      term: e.Term, other_term: e.Term) -> None | list:
        # function to compare two terms that are compatible, i.e., have the
        # same amount of indices in each space, the same amount and type of
        # objects and the same target indices
        sub_list: list[dict] = []
        for ov, idx_pattern in pattern.items():
            # only compare indices that belong to the same space
            other_idx_pattern = other_pattern[ov]
            # list to hold the substitution dictionaries of the current space
            ov_sub_list: list[dict] = []

            for idx, pat in idx_pattern.items():
                # find all possible matches for the current idx
                # if its a target idx -> only allow mapping on other target idx
                is_target = idx in target
                matching_idx = []  # list to collect all possible matches
                for other_idx, other_pat in other_idx_pattern.items():
                    other_is_target = other_idx in target
                    # only 1 index is a target index -> cant map
                    # or both are different target indices
                    # -> cant map because we cant substitute target indices
                    if is_target != other_is_target or \
                            (is_target and other_is_target and
                             idx is not other_idx):
                        continue
                    # the pattern of both indices is identical
                    # -> possible match
                    if pat == other_pat:
                        matching_idx.append(other_idx)
                # could not find a match for idx -> no need to check further
                if not matching_idx:
                    break

                if not ov_sub_list:  # initialize the subdicts
                    ov_sub_list.extend({s: idx} for s in matching_idx)
                else:  # already initialized -> add when possible
                    new_ov_sub_list = []
                    for sub, other_idx in product(ov_sub_list, matching_idx):
                        # other_idx is already mapped onto another idx
                        if other_idx in sub:
                            continue
                        # copy the sub_dict to avoid inplace modification
                        extended_sub = sub.copy()
                        extended_sub[other_idx] = idx
                        new_ov_sub_list.append(extended_sub)
                    ov_sub_list = new_ov_sub_list
                    if not ov_sub_list:  # did not find any valid combination
                        # will not be able to construct complete sub dicts
                        # say we matched idx1 to some indices and then obtain
                        # no valid sub dicts after matching idx2
                        # -> can only obtain sub dicts that do not contain idx1
                        #    and idx2 -> they can not be valid
                        # -> terms can not match!
                        return None
            # Done with comparing the indices of a space
            # -> check the result and create total substitution dicts

            # remove incomplete sub lists
            # This might not be necessary anymore
            ov_sub_list = [sub for sub in ov_sub_list if
                           sub.keys() == other_idx_pattern.keys()]

            if not ov_sub_list:  # did not find a single complete sub dict
                return None

            # initialize the final substitution dicts
            if not sub_list:
                sub_list.extend(ov_sub_list)
            else:  # combine the sub dicts. different spaces can not overlap
                sub_list = [other_sp_sub | sub for other_sp_sub, sub in
                            product(sub_list, ov_sub_list)]

        # test all sub dicts to identify the correct one (if one exists)
        for sub in sub_list:
            sub = order_substitutions(sub)
            sub_other_term = other_term.sympy.subs(sub)
            # sub is not valid for other term: evaluates to 0 due to
            # some antisymmetry e.g. t_ijcd -> t_ijcc = 0
            if sub_other_term is S.Zero and other_term.sympy is not S.Zero:
                continue
            # diff (or sum) is a single term (no Add obj)
            # can either sum up to 0 or to a single term with a different pref
            # -> check for type of result and not for result value
            if not isinstance(term.sympy - sub_other_term, Add):
                return sub
        return None  # no valid sub dict -> return None

    def repeating_idx_sp(idx_list: list):
        repeating_idx = []
        for idx1, idx2 in combinations(idx_list, 2):
            descr1, descr2 = idx1[0], idx2[0]
            for i1, i2 in product(idx1[1:], idx2[1:]):
                repeated = i1 & i2
                if len(repeated) > 1:
                    repeated = "".join(sorted(s.space[0] + s.spin
                                              for s in repeated))
                    repeating_idx.append((repeated, *sorted([descr1, descr2])))
        return tuple(sorted(repeating_idx))

    if not all(isinstance(term, e.Term) for term in terms):
        raise Inputerror("Expected terms as a list of term Containers.")

    # prefilter terms according to
    # - number of objects, excluding prefactor
    # - type, name, space, spin, obj target indices and exponent of objects
    # - the space of repeating indices subsets (2, 3, ...) that repeat on
    #   on multiple objects together in a common index subspace (upper/lower)
    # - number of indices in each space
    # - the target indices
    filtered_terms = defaultdict(list)
    term_pattern = []
    term_target = []
    for term_i, term in enumerate(terms):
        # target indices
        target = term.target
        term_target.append(target)
        # pattern
        pattern = term.pattern
        term_pattern.append(pattern)
        # obj name, space, exponent, obj_target_indices, repeating_indices
        descriptions = []
        tensor_idx_list = []
        length = 0
        for o in term.objects:
            if (descr := o.description()) == 'prefactor':
                continue
            elif 'antisymtensor' in descr:
                tensor = o.base
                tensor_idx_list.append(
                    (descr, set(tensor.upper), set(tensor.lower))
                )
            elif 'delta' in descr or 'nonsymtensor' in descr:
                tensor_idx_list.append((descr, set(o.idx), set()))
            length += 1
            descriptions.append(descr)
        pattern_key = tuple(sorted(
            (sp, len(idx_pat)) for sp, idx_pat in pattern.items()
        ))
        key = (length, tuple(sorted(descriptions)),
               repeating_idx_sp(tensor_idx_list), pattern_key, target)
        filtered_terms[key].append(term_i)

    compatible_terms = {}
    for term_idx_list in filtered_terms.values():
        # set to keep track of the already mapped terms
        matched = set()
        for i, term_i in enumerate(term_idx_list):
            if term_i in matched:  # term already mapped
                continue

            compatible_terms[term_i] = {}

            # data of the current term
            term = terms[term_i]
            target = term_target[term_i]
            pattern = term_pattern[term_i]

            for other_i in range(i+1, len(term_idx_list)):
                other_term_i = term_idx_list[other_i]
                if other_term_i in matched:  # term already mapped
                    continue

                sub = compare_terms(pattern, term_pattern[other_term_i],
                                    target, term, terms[other_term_i])
                # was possible to map the terms onto each other!
                if sub is not None:
                    compatible_terms[term_i][other_term_i] = sub
                    matched.add(other_term_i)
    return compatible_terms


def simplify(expr: e.Expr) -> e.Expr:
    """
    Simplify an expression by permuting contracted indices. Thereby, terms
    are mapped onto each other reducing the number of terms.
    Currently this does not work for denominators of the form (a + b + ...).
    However, this restriction can often be bypassed by using symbolic,
    denominators, i.e., using a tensor of the correct symmetry to represent the
    denominator. Alternatively, the functions found in 'reduce_expr' are
    capable to handle orbital energy denominators.

    Parameters
    ----------
    expr : Expr
        The expression to simplify

    Returns
    -------
    Expr
        The simplified expression.

    Simplify an expression by renaming indices. The new index names are
       determined by establishing a mapping between the indices in different
       terms. If all indices in two terms share the same pattern (essentially
       occur on the same tensors), but have different names. The function will
       rename the indices in one of the two terms.
       """

    if not isinstance(expr, e.Expr):
        raise Inputerror("The expression to simplify needs to be provided as "
                         f"{e.Expr} object.")

    expr = expr.expand()

    if len(expr) == 1:  # trivial: only a single term
        return expr

    # create terms and try to find comaptible terms that may be
    # simplified by substituting indices
    terms = expr.terms
    equal_terms = find_compatible_terms(terms)

    # substitue the indices in other_n and keep n as is
    res = 0
    for n, matches in equal_terms.items():
        res += terms[n]
        for other_n, sub in matches.items():
            res += terms[other_n].subs(sub)
    return res


def simplify_unitary(expr: e.Expr, t_name: str,
<<<<<<< HEAD
        evaluate_deltas: bool = False, block_diagonal: bool = False) -> e.Expr:
    """Simplifies an expression that contains unitary tensors by applying
       U_pq * U_pr * Remainder = delta_qr * Remainder,
       where the Remainder does not contain the index p."""
=======
                     evaluate_deltas: bool = False) -> e.Expr:
    """
    Simplifies an expression that contains unitary tensors by exploiting
    U_pq * U_pr * Remainder = delta_qr * Remainder,
    where the Remainder does not contain the index p.

    Parameters
    ----------
    expr : Expr
        The expression to simplify.
    t_name : str
        Name of the unitary tensor.
    evaluate_deltas: bool, optional
        If this is set, the generated KroneckerDeltas will be evaluated
        before returning.

    Returns
    -------
    Expr
        The simplified expression.
    """
>>>>>>> c2a40b80
    from . import func
    from itertools import combinations

    def simplify_term_unitary(term: e.Term) -> e.Term:
        obj = term.objects
        # collect the indices of all unitary tensors in the term
        unitary_tensors = [i for i, o in enumerate(obj) if o.name == t_name
                           for _ in range(o.exponent)]
        
        # only implemented for 2 dimensional unitary tensors
        if any(len(obj[i].idx) != 2 for i in unitary_tensors):
            raise NotImplementedError("Did only implement the case of 2D "
                                      f"unitary tensors. Found {t_name} in "
                                      f"{term}")

        # TODO: if we have a AntiSymmetricTensor as unitary tensor
        #   -> what kind of bra ket symmetry is possible?
        #   throw an error if it is set to +-1?

        # If block_diagonal: Cancel off-diagonal tensors
        if block_diagonal:
            for uidx in unitary_tensors:
                u = obj[uidx]
                if set((u.idx[0].space[0], u.idx[1].space[0])) == set(('o', 'v')):
                    return S.Zero

        # need at least 2 unitary tensors
        if len(unitary_tensors) < 2:
            return term

        # find the target indices
        target = term.target
        idx_counter = Counter(term.idx)
        indices = Indices()

        # iterate over all pairs and look for matching contracted indices
        # that do only occur on the two unitary tensors we want to simplify
        for (i1, i2) in combinations(unitary_tensors, 2):
            idx1 = obj[i1].idx
            idx2 = obj[i2].idx
            # U_pq U_pr = delta_qr
            if idx1[0] == idx2[0] and idx1[0] not in target and \
                    idx_counter[idx1[0]] == 2 and (block_diagonal or idx1[0].space[0] == 'g'):
                delta = KroneckerDelta(idx1[1], idx2[1])
                # U_ip U_iq = delta_pq delta_pj iff block_diagonal
                if idx1[0].space[0] == 'o' and idx1[1].space[0] == 'g':
                    dummy_occ = indices.get_generic_indices(n_o=1)['occ'][0]
                    delta *= KroneckerDelta(idx1[1], dummy_occ)
                # U_ap U_aq = delta_pq delta_pb iff block_diagonal
                elif idx1[0].space[0] == 'v' and idx1[1].space[0] == 'g':
                    dummy_occ = indices.get_generic_indices(n_v=1)['virt'][0]
                    delta *= KroneckerDelta(idx1[1], dummy_occ)
            # U_qp U_rp = delta_qr
            elif idx1[1] == idx2[1] and idx1[1] not in target and \
                    idx_counter[idx1[1]] == 2 and (block_diagonal or idx1[1].space[0] == 'g'):
                delta = KroneckerDelta(idx1[0], idx2[0])
                # U_pi U_qi = delta_pq delta_pi iff block_diagonal
                if idx1[1].space[0] == 'o' and idx1[0].space[0] == 'g':
                    dummy_occ = indices.get_generic_indices(n_o=1)['occ'][0]
                    delta *= KroneckerDelta(idx1[0], dummy_occ)
                # U_pa U_qa = delta_pq delta_pa iff block_diagonal
                elif idx1[1].space[0] == 'v' and idx1[0].space[0] == 'g':
                    dummy_occ = indices.get_generic_indices(n_v=1)['virt'][0]
                    delta *= KroneckerDelta(idx1[0], dummy_occ)
            else:  # no matching indices
                continue

            # lower the exponent of the 2 unitary tensors and
            # add the created delta to the term
            new_term = e.Expr(delta, **term.assumptions)
            if i1 == i2:
                base, exponent = obj[i1].base_and_exponent
                new_term *= Pow(base, exponent - 2)
            else:
                b1, exponent1 = obj[i1].base_and_exponent
                b2, exponent2 = obj[i2].base_and_exponent
                new_term *= Pow(b1, exponent1 - 1)
                new_term *= Pow(b2, exponent2 - 1)

            # add remaining objects
            for i, o in enumerate(obj):
                if i == i1 or i == i2:
                    continue
                else:
                    new_term *= o
            return simplify_term_unitary(new_term.terms[0])
        # could not find simplification -> return
        return term

    if not isinstance(expr, e.Expr):
        raise TypeError(f"Expr needs to be provided as {e.Expr}.")

    res = e.Expr(0, **expr.assumptions)
    for term in expr.terms:
        res += simplify_term_unitary(term)

    # evaluate the generated deltas if requested
    if evaluate_deltas:
        res = e.Expr(func.evaluate_deltas(res.sympy), **res.assumptions)
    return res


def remove_tensor(expr: e.Expr, t_name: str) -> dict:
    """
    Removes a tensor from each term of an expression by undoing the contraction
    of the remaining term with the tensor. The resulting expression is split
    according to the blocks of the removed tensor. Note that only canonical
    tensor blocks are considered, because the non-canonical blocks can be
    generated from the canonical ones, e.g., removing a symmetric matrix d_{pq}
    from an expression can only result in expressions for the 'oo', 'ov' and
    'vv' blocks, since d_{ai} = d_{ia}.
    The symmetry of the removed tensor is taken into account, such that the
    original expression can be restored if all block expressions are
    contracted with the corresponding tensor blocks again.
    Note that for ADC-Amplitudes a special prefactor is used.

    Parameters
    ----------
    expr : Expr
        The expression where the tensor should be removed.
    t_name : str
        Name of the tensor that should be removed.

    Returns
    -------
    dict
        key: Tuple of removed tensor blocks
        value: Part of the original expression that contained the corresponding
               blocks. If contracted with the tensor blocks again, a part of
               the original expression is recovered.
    """

    def remove(term: e.Term, tensor: e.Obj, target_indices: dict) -> e.Expr:
        # - get the tensor indices
<<<<<<< HEAD
        indices = list(tensor.idx)
        # log(f"\nRemoving {tensor} with indices {indices}.")
        # log(f"remaining term: {term}")
=======
        indices: list[Index] = list(tensor.idx)
        # print(f"\nRemoving {tensor} with indices {indices}.")
        # print(f"remaining term: {term}")
>>>>>>> c2a40b80

        # - split the indices that are in the remaining term according
        #   to their space and spin to gather information about used indices
        used_indices = {}
        for s in set(s for s, _ in term._idx_counter):
            if (idx_key := s.space_and_spin) not in used_indices:
                used_indices[idx_key] = set()
            used_indices[idx_key].add(s.name)

        # - check if the tensor is holding target indices.
        #   have to introduce a KroneckerDelta for each target index to avoid
        #   loosing indices in the term and replace the target indices on the
        #   tensor by new, unused indices:
        #   f_bc * Y^ac_ij -> delta_ik * delta_jl * delta_ad * f_bc * Y^dc_kl

        # get all target indices on the tensor, split according to their space
        # and spin
        tensor_target_indices = {}
        for s in indices:
            idx_key = s.space_and_spin
            if s.name in target_indices.get(idx_key, []):
                if idx_key not in tensor_target_indices:
                    tensor_target_indices[idx_key] = []
                if s not in tensor_target_indices[idx_key]:
                    tensor_target_indices[idx_key].append(s)

        # - add the tensor indices to the term_indices to collect all
        #   not available indices
        for s in indices:
            if (idx_key := s.space_and_spin) not in used_indices:
                used_indices[idx_key] = set()
            used_indices[idx_key].add(s.name)

        if tensor_target_indices:
            # log("Found target indices on tensor to remove:",
            #       tensor_target_indices)
            for idx_key, idx_list in tensor_target_indices.items():
                if idx_key not in used_indices:
                    used_indices[idx_key] = set()
                space, spin = idx_key
                additional_indices = get_lowest_avail_indices(
                    len(idx_list), used_indices[idx_key], space
                )
                # add the new indices to the unavailable indices
                used_indices[idx_key].update(additional_indices)
                # transform them from string to Dummies
                if spin:
                    spins = spin * len(idx_list)
                else:
                    spins = None
                additional_indices = get_symbols(additional_indices, spins)

                sub = {s: new_s for s, new_s in
                       zip(idx_list, additional_indices)}
                # create a delta for each index and attach to the term
                # and replace the index in tensor indices
                for s, new_s in sub.items():
                    term *= KroneckerDelta(s, new_s)
                indices = [sub.get(s, s) for s in indices]
            # log(f"modified tensor indices to: {indices}")
            # log(f"Term now reads {term}")

        # - check for repeating indices:
        #   introduce a delta in the term for each repeating index
        #   e.g. d_iiij -> d_iklj // term <- delta_ik * delta_il
        #   Problem: this might introduce unstable deltas...
        repeating_indices = {}
        for s, n in Counter(indices).items():
            if n > 1:
                if (idx_key := s.space_and_spin) not in repeating_indices:
                    repeating_indices[idx_key] = []
                repeating_indices[idx_key].extend(s for _ in range(n-1))
        if repeating_indices:
            # log(f"Found repeating indices {repeating_indices}")
            #   - get the list indices of all tensor indices
            indices_i: dict[Index, list[int]] = {}
            for i, s in enumerate(indices):
                if s not in indices_i:
                    indices_i[s] = []
                indices_i[s].append(i)
            # - iterate through the repeating indices and generate a new
            #   index for each repeating index. Use the repeating and the
            #   new index to create a KroneckerDelta. On AntiSymmetricTensors
            #   indices can at most twice, once in upper and once in lower.
            #   On NonSymmetricTensors no such limit exists -> implement for
            #   an arbitrary amount of repetitions
            for idx_key, idx_list in repeating_indices.items():
                space, spin = idx_key
                additional_indices = get_lowest_avail_indices(
                    len(idx_list), used_indices.get(idx_key, []), space
                )
                if spin:
                    spins = spin * len(idx_list)
                else:
                    spins = None
                additional_indices = get_symbols(additional_indices, spins)
                for s, new_s in zip(idx_list, additional_indices):
                    term *= KroneckerDelta(s, new_s)
                    # substitute the second occurence of s in tensor indices
                    indices[indices_i[s].pop(1)] = new_s
            # no repeating indices left
            assert max(Counter(indices).values()) == 1
            # log(f"Replaced repeating indices by new indices: {indices}")
            # log(f"The term now reads: {term}")
        # - minimize the tensor indices by permuting contracted indices.
        #   Ensure indices occur in ascending order: kijab -> ijkab.
        #   target indices are excluded from this procedure:
        #   with target indices i, a: kijab -> jikab
        # log(f"Minimized {indices} to ", end='', flush=True)
        indices, perms = minimize_tensor_indices(indices, target_indices)
        # log(indices)
        # - apply the index permuations for minimizig the indices
        #   also to the term
        term: e.Expr = term.permute(*perms)
        assert term.sympy is not S.Zero
        # - build a new tensor that holds the minimized indices
        #   further minimization might be possible taking the tensor
        #   symmetry into account, because we did not touch target indices:
        #   jikab -> d^jik_ab = - d^ijk_ab
        raw_tensor = tensor.sympy
        if isinstance(raw_tensor, AntiSymmetricTensor):
            bra_ket_sym = raw_tensor.bra_ket_sym
            if isinstance(raw_tensor, Amplitude):  # indices = lower, upper
                n_l = len(raw_tensor.lower)
                upper, lower = indices[n_l:], indices[:n_l]
            else:  # symtensor / antisymtensor, indices = upper, lower
                n_u = len(raw_tensor.upper)
                upper, lower = indices[:n_u], indices[n_u:]
            tensor = e.Expr(raw_tensor.__class__(
                raw_tensor.name, upper, lower, bra_ket_sym
            )).terms[0]
        elif isinstance(raw_tensor, NonSymmetricTensor):
            bra_ket_sym = None
            tensor = e.Expr(
                NonSymmetricTensor(raw_tensor.name, indices)
            ).terms[0]
        else:
            raise TypeError(f"Unknown tensor type {type(tensor.sympy)}")
        # log(f"The tensor now reads: {tensor}")
        # if we got a -1 -> move to the term
        term *= tensor.prefactor
        # log(f"Term now reads: {term}")
        # PREFACTOR:
        # - For a contraction d^ij_ab we obtain an additional prefactor of 1/4
        #   in the term, for d^ij_ka it is 1/2, or 1/4 for d^ij_kl
        #   -> it depends on the symmetry of the tensor we want to remove
        #      factor = n_perms + 1
        #   -> need to remove it from the term: multiply by the term by the
        #      inverse factor (4 for d^ij_ab)
        # - Additionally we need to ensure that the resulting expression
        #   preserves symmetry that was included in the input expression
        #   through the tensor we want to remove
        #   -> apply the tensor symmetry to the term
        #      d^ij_ab * X -> 1/4 (X - P_ij X - P_ab X + P_ij P_ab X)
        #   -> this leads to another factor of 1/(n_perms + 1)
        # - For usual tensors both factors cancel each other exactly:
        #   (n_perms + 1) / (n_perms + 1) = 1
        #   -> don't change the prefactor and just symmetrize the term
        # - If the tensor has additionaly bra ket symmetry:
        #    swapping bra and ket will either result in an identical
        #    tensor block (diagonal block)
        #    or will give a non canonical block which is folded into
        #    the canonical block we are treating currently
        #   - diagonal block: multiply the term by 1/2 to keep the result
        #     normalized... we will get twice as many terms from applying
        #     the tensor symmetry as without bra ket symmetry
        #   - non-diagonal block: bra ket swap gives a non canonical block
        #     which can be folded into the canonical block:
        #       f_ia + f_ai = 2 f_ia
        #     However we only want to treat canonical tensor blocks.
        #     Therefore, we need to "remove" the contributions from the
        #     non-canonical blocks by multiplying with 1/2
        #  -> if we have bra ket symmetry introduce a factor 1/2
        if bra_ket_sym is not None and bra_ket_sym is not S.Zero:
            term *= Rational(1, 2)
        # - For ADC amplitudes we only have to multiply the term by
        #   sqrt(n_perms + 1), because the other part of the factor
        #   is hidden inside the amplitude vector to keep the vector
        #   norm constant when lifting index restrictions
        #   -> we obtain an overall factor of
        #      sqrt(n_perms + 1) / (n_perms + 1) = 1 / sqrt(n_perms + 1)
        tensor_sym = tensor.symmetry()
        if t_name in ['X', 'Y']:  # are we removing an ADC amplitude?
            if bra_ket_sym is not S.Zero:
                raise ValueError("ADC amplitude vectors should have "
                                 "no bra ket symmetry.")
            term *= 1 / sqrt(len(tensor_sym) + 1)
        # log(f"Before symmetrization the terms reads {term}")
        # - add the tensor indices to the target indices of the term
        #   but only if it is not possible to determine them with the einstein
        #   sum convention -> only if target indices have been set manually
        if term.provided_target_idx is not None:
            term.set_target_idx(term.provided_target_idx + indices)
        # - apply the symmetry of the removed tensor to the term
        symmetrized_term = term.copy()
        for perms, sym_factor in tensor_sym.items():
            symmetrized_term += term.copy().permute(*perms) * sym_factor
        # - reduce the number of terms as much as possible
        return simplify(symmetrized_term)

    def process_term(term: e.Term, t_name):
        # log(f"\nProcessing term {term}")
        # collect all occurences of the desired tensor
        tensors = []
        remaining_term = e.Expr(1, **term.assumptions)
        for obj in term.objects:
            if obj.name == t_name:
                tensors.append(obj)  # we take care of the exponent later!
            else:
                remaining_term *= obj
        if not tensors:  # could not find the tensor
            return {("none",): term}
        # extract all the target indices and split according to their space
        target_indices = {}
        for s in term.target:
            if (idx_key := s.space_and_spin) not in target_indices:
                target_indices[idx_key] = set()
            target_indices[idx_key].add(s.name)
        # remove the first occurence of the tensor
        # and add all the remaining occurences back to the term
        for remaining_t in tensors[1:]:
            remaining_term *= remaining_t
        # the tensor might have an exponent that we need to take care of!
        tensor = tensors[0]
        base, exponent = tensor.base_and_exponent
        if exponent > 1:  # lower exponent by 1
            tensor = e.Expr(base, **tensor.assumptions).terms[0].objects[0]
            remaining_term *= Pow(base, exponent - 1)
        elif exponent < 1:
            raise NotImplementedError("Did not implement the case of removing "
                                      f"tensors with exponents < 1: {t_name} "
                                      f"in {term}")
        assert len(remaining_term) == 1
        remaining_term = remove(remaining_term.terms[0], tensor,
                                target_indices)
        # determine the space/block of the removed tensor
        # used as key in the returned dict
<<<<<<< HEAD
        t_block = [tensor.space]
        # log(t_block, remaining_term)
=======
        spin = tensor.spin
        if all(c == "n" for c in spin):
            t_block = [tensor.space]
        else:
            t_block = [f"{tensor.space}_{spin}"]
        # print(t_block, remaining_term)
>>>>>>> c2a40b80
        if len(tensors) == 1:  # only a single occurence no need to recurse
            return {tuple(t_block): remaining_term}
        else:  # more than one occurence of the tensor
            # iterate through the terms that already have the first occurence
            # removed and recurse for each term
            ret = {}
            for t in remaining_term.terms:
                # hier gibts ein dict mit block, expr
                # bereits entfernter block + zusätzlich entfernte block
                contribution = process_term(t, t_name)
                for blocks, contrib in contribution.items():
                    key = tuple(sorted(t_block + list(blocks)))
                    if key not in ret:
                        ret[key] = 0
                    ret[key] += contrib
            return ret

    if not isinstance(expr, e.Expr):
        raise Inputerror(f"The expression needs to be provided as {e.Expr} "
                         "object.")
    if not isinstance(t_name, str):
        raise Inputerror("Tensor name needs to be provided as string.")

    ret = {}  # expr sorted by tensor block
    for term in expr.terms:
        for key, contrib in process_term(term, t_name).items():
            if key not in ret:
                ret[key] = 0
            ret[key] += contrib
    return ret<|MERGE_RESOLUTION|>--- conflicted
+++ resolved
@@ -328,13 +328,7 @@
 
 
 def simplify_unitary(expr: e.Expr, t_name: str,
-<<<<<<< HEAD
         evaluate_deltas: bool = False, block_diagonal: bool = False) -> e.Expr:
-    """Simplifies an expression that contains unitary tensors by applying
-       U_pq * U_pr * Remainder = delta_qr * Remainder,
-       where the Remainder does not contain the index p."""
-=======
-                     evaluate_deltas: bool = False) -> e.Expr:
     """
     Simplifies an expression that contains unitary tensors by exploiting
     U_pq * U_pr * Remainder = delta_qr * Remainder,
@@ -355,7 +349,6 @@
     Expr
         The simplified expression.
     """
->>>>>>> c2a40b80
     from . import func
     from itertools import combinations
 
@@ -490,15 +483,9 @@
 
     def remove(term: e.Term, tensor: e.Obj, target_indices: dict) -> e.Expr:
         # - get the tensor indices
-<<<<<<< HEAD
         indices = list(tensor.idx)
         # log(f"\nRemoving {tensor} with indices {indices}.")
         # log(f"remaining term: {term}")
-=======
-        indices: list[Index] = list(tensor.idx)
-        # print(f"\nRemoving {tensor} with indices {indices}.")
-        # print(f"remaining term: {term}")
->>>>>>> c2a40b80
 
         # - split the indices that are in the remaining term according
         #   to their space and spin to gather information about used indices
@@ -736,17 +723,12 @@
                                 target_indices)
         # determine the space/block of the removed tensor
         # used as key in the returned dict
-<<<<<<< HEAD
-        t_block = [tensor.space]
-        # log(t_block, remaining_term)
-=======
         spin = tensor.spin
         if all(c == "n" for c in spin):
             t_block = [tensor.space]
         else:
             t_block = [f"{tensor.space}_{spin}"]
-        # print(t_block, remaining_term)
->>>>>>> c2a40b80
+        # log(t_block, remaining_term)
         if len(tensors) == 1:  # only a single occurence no need to recurse
             return {tuple(t_block): remaining_term}
         else:  # more than one occurence of the tensor
